--- conflicted
+++ resolved
@@ -446,13 +446,8 @@
 
     def __init__(self, c1: int, c2: int, k: int = 3, s: int = 1, layer_id: int = 0):
         """
-<<<<<<< HEAD
         Initialize Ghost Bottleneck module.
         
-=======
-        Initialize GhostNetV2 Bottleneck module.
-
->>>>>>> 6296edbc
         Args:
             c1 (int): Input channels.
             c2 (int): Output channels.
